--- conflicted
+++ resolved
@@ -184,11 +184,7 @@
      */
     private function buildNestedSection($sections, $value)
     {
-<<<<<<< HEAD
-        if (count($sections) === 0) {
-=======
         if (! $sections) {
->>>>>>> 449da43e
             return $this->processSection($value);
         }
 
