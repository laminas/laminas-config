# Changelog

All notable changes to this project will be documented in this file, in reverse chronological order by release.

## 3.3.0 - TBD

### Added

<<<<<<< HEAD
- [#54](https://github.com/zendframework/zend-config/pull/54) adds support for PHP 7.3.
=======
- [#58](https://github.com/zendframework/zend-config/pull/58) adds
  `$processSections` to INI reader, allowing control over whether sections
  should be parsed or not
- [#63](https://github.com/zendframework/zend-config/pull/63) adds .yml to
  Zend\Config\Factory as an alternative extension for yaml

### Changed

- Nothing.
>>>>>>> 449da43e

### Deprecated

- Nothing.

### Removed

- Nothing.

### Fixed

- Nothing.

## 3.2.1 - TBD

### Added

- [#54](https://github.com/zendframework/zend-config/pull/54) adds support for PHP 7.3.

### Changed

- Nothing.

### Deprecated

- Nothing.

### Removed

- Nothing.

### Fixed

- Nothing.

## 3.2.0 - 2018-04-24

### Added

- [#47](https://github.com/zendframework/zend-config/pull/47) adds `Zend\Config\Writer\JavaProperties`, a complement to
  `Zend\Config\Reader\JavaProperties`, for writing JavaProperties files from configuration. The writer supports
  specifying an alternate key/value delimiter (the default is ":") via the constructor.

- [#46](https://github.com/zendframework/zend-config/pull/46) adds a constructor option to the JavaProperties reader to allow
  users to indicate keys and values from the configuration should be trimmed of whitespace:

  ```php
  $reader = new JavaProperties(
    JavaProperties::DELIMITER_DEFAULT, // or ":"
    JavaProperties::WHITESPACE_TRIM,   // or true; default is false
  );
  ```

- [#45](https://github.com/zendframework/zend-config/pull/45) adds the ability to specify an alternate key/value delimiter to
  the JavaProperties config reader via the constructor: `$reader = new JavaProperties("=");`.

- [#42](https://github.com/zendframework/zend-config/pull/42) adds support for PHP 7.1 and 7.2.

### Changed

- Nothing.

### Deprecated

- Nothing.

### Removed

- [#42](https://github.com/zendframework/zend-config/pull/42) removes support for HHVM.

### Fixed

- Nothing.

## 3.1.0 - 2017-02-22

### Added

- [#37](https://github.com/zendframework/zend-config/pull/37) adds a new method,
  `enableKeyProcessing()`, and constructor argument, `$enableKeyProcessing =
  false`,  to each of the `Token` and `Constant` processors. These allow enabling
  processing of tokens and/or constants encountered in configuration key values.

- [#37](https://github.com/zendframework/zend-config/pull/37) adds the ability
  for the `Constant` processor to process class constants, including the
  `::class` pseudo-constant.

### Deprecated

- Nothing.

### Removed

- Nothing.

### Fixed

- Nothing.

## 3.0.0 - 2017-02-16

### Added

- [#36](https://github.com/zendframework/zend-config/pull/36) adds support for
  [PSR-11](http://www.php-fig.org/psr/psr-11/).

- [#36](https://github.com/zendframework/zend-config/pull/36) adds the class
  `Zend\Config\StandaloneReaderPluginManager` for managing config reader plugins.
  This implementation implements the PSR-11 `ContainerInterface`, and uses a
  hard-coded list of reader plugins.

- [#36](https://github.com/zendframework/zend-config/pull/36) adds the class
  `Zend\Config\StandaloneWriterPluginManager` for managing config writer plugins.
  This implementation implements the PSR-11 `ContainerInterface`, and uses a
  hard-coded list of writer plugins.

### Changes

- [#36](https://github.com/zendframework/zend-config/pull/36) updates the
  `Zend\Config\Factory::getReaderPluginManager()` method to lazy-load a
  `StandaloneReaderPluginManager` by default, instead of a
  `ReaderPluginManager`, allowing usage out-of-the-box without requiring
  zend-servicemanager.

- [#36](https://github.com/zendframework/zend-config/pull/36) updates the
  `Zend\Config\Factory::setReaderPluginManager()` method to typehint against
  `Psr\Container\ContainerInterface` instead of `ReaderPluginManager`. If you
  were extending and overriding that method, you will need to update your
  signature.

- [#36](https://github.com/zendframework/zend-config/pull/36) updates the
  `Zend\Config\Factory::getWriterPluginManager()` method to lazy-load a
  `StandaloneWriterPluginManager` by default, instead of a
  `WriterPluginManager`, allowing usage out-of-the-box without requiring
  zend-servicemanager.

- [#36](https://github.com/zendframework/zend-config/pull/36) updates the
  `Zend\Config\Factory::setWriterPluginManager()` method to typehint against
  `Psr\Container\ContainerInterface` instead of `WriterPluginManager`. If you
  were extending and overriding that method, you will need to update your
  signature.

### Deprecated

- Nothing.

### Removed

- [#36](https://github.com/zendframework/zend-config/pull/36) removes usage of
  zend-json as a JSON de/serializer in the JSON writer and reader; the
  component now requires ext/json is installed to use these features.

### Fixed

- Nothing.

## 2.6.0 - 2016-02-04

### Added

- [#6](https://github.com/zendframework/zend-config/pull/6) adds the ability for
  the `PhpArray` writer to optionally translate strings that evaluate to known
  classes to `ClassName::class` syntax; the feature works for both keys and
  values.
- [#21](https://github.com/zendframework/zend-config/pull/21) adds revised
  documentation, and publishes it to https://zendframework.github.io/zend-config/

### Deprecated

- Nothing.

### Removed

- Nothing.

### Fixed

- [#8](https://github.com/zendframework/zend-config/pull/8),
  [#18](https://github.com/zendframework/zend-config/pull/18), and
  [#20](https://github.com/zendframework/zend-config/pull/20) update the
  code base to make it forwards-compatible with the v3.0 versions of
  zend-stdlib and zend-servicemanager. Primarily, this involved:
  - Updating the `AbstractConfigFactory` to implement the new methods in the
    v3 `AbstractFactoryInterface` definition, and updating the v2 methods to
    proxy to those.
  - Updating `ReaderPluginManager` and `WriterPluginManager` to follow the
    changes to `AbstractPluginManager`. In particular, instead of defining
    invokables, they now define a combination of aliases and factories (using
    the new `InvokableFactory`); additionally, they each now implement both
    `validatePlugin()` from v2 and `validate()` from v3.
  - Pinning to stable versions of already updated components.
  - Selectively omitting zend-i18n-reliant tests when testing against
    zend-servicemanager v3.<|MERGE_RESOLUTION|>--- conflicted
+++ resolved
@@ -6,9 +6,6 @@
 
 ### Added
 
-<<<<<<< HEAD
-- [#54](https://github.com/zendframework/zend-config/pull/54) adds support for PHP 7.3.
-=======
 - [#58](https://github.com/zendframework/zend-config/pull/58) adds
   `$processSections` to INI reader, allowing control over whether sections
   should be parsed or not
@@ -18,7 +15,6 @@
 ### Changed
 
 - Nothing.
->>>>>>> 449da43e
 
 ### Deprecated
 
